--- conflicted
+++ resolved
@@ -1,19 +1,15 @@
 import copy
+from six.moves import queue
 import threading
-import time
 from typing import Dict
 
 from ray.rllib.evaluation.metrics import get_learner_stats
-from ray.rllib.evaluation.rollout_worker import RolloutWorker
 from ray.rllib.execution.minibatch_buffer import MinibatchBuffer
 from ray.rllib.utils.framework import try_import_tf
 from ray.rllib.utils.timer import TimerStat
 from ray.rllib.utils.window_stat import WindowStat
 from ray.util.iter import _NextValueNotReady
-<<<<<<< HEAD
 from six.moves import queue
-=======
->>>>>>> a538ac41
 
 tf1, tf, tfv = try_import_tf()
 
@@ -76,10 +72,6 @@
             try:
                 batch, _ = self.minibatch_buffer.get()
             except queue.Empty:
-<<<<<<< HEAD
-=======
-                time.sleep(0.001)
->>>>>>> a538ac41
                 return _NextValueNotReady()
 
         with self.grad_timer:
